--- conflicted
+++ resolved
@@ -14,12 +14,6 @@
 
 # Optionally set the version of Python and requirements required to build your docs
 python:
-<<<<<<< HEAD
   version: 3.7
   install:
-    - requirements: docs/requirements.txt
-=======
-   version: 3.8
-   install:
-   - requirements: docs/requirements.txt
->>>>>>> 12d0b12c
+    - requirements: docs/requirements.txt