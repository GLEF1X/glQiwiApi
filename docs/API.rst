--- conflicted
+++ resolved
@@ -10,13 +10,8 @@
     :members:
 
 Low level API
-<<<<<<< HEAD
-_____________
+-------------
 .. automodule:: glQiwiApi.basic_requests_api
-=======
--------------
-.. autoclass:: glQiwiApi.api.HttpXParser
->>>>>>> 12d0b12c
    :members:
 
 Exceptions
