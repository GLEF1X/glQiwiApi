--- conflicted
+++ resolved
@@ -14,11 +14,7 @@
 * 🖱️ __Developer contacts: [![Dev-Telegram](https://img.shields.io/badge/Telegram-blue.svg?style=flat-square&logo=telegram)](https://t.me/GLEF1X)__
 
 ### 📣Why glQiwiApi?
-<<<<<<< HEAD
-* :boom:__It's working faster than other async libraries__
-=======
 * :boom:__It's working faster than other async libraries for qiwi__
->>>>>>> fd7fdaec
 * :dizzy:__Frequent updates and edits__
 * :innocent: __The library developer will always help you with any problems you might encounter__
 ### 💾Installation
